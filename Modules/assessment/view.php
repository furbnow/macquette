<?php
global $path;
$d = $path . "Modules/assessment/";

$projectid = (int) $_GET['id'];

global $reports;
?>        

<script language="javascript" type="text/javascript" src="<?php echo $d; ?>js/openbem-r3.js"></script>
<script language="javascript" type="text/javascript" src="<?php echo $d; ?>js/ui-helper-r3.js"></script>
<script language="javascript" type="text/javascript" src="<?php echo $d; ?>js/ui-openbem-r3.js"></script>

<script language="javascript" type="text/javascript" src="<?php echo $d; ?>js/model/library-r5.js"></script>
<script language="javascript" type="text/javascript" src="<?php echo $d; ?>js/model/datasets-r4.js"></script>
<script language="javascript" type="text/javascript" src="<?php echo $d; ?>js/model/model-r5.js"></script>
<script language="javascript" type="text/javascript" src="<?php echo $d; ?>graph-r3.js"></script>
<script language="javascript" type="text/javascript" src="<?php echo $d; ?>js/targetbar-r3.js"></script>
<script language="javascript" type="text/javascript" src="<?php echo $d; ?>js/vectormath-r3.js"></script>
<script language="javascript" type="text/javascript" src="<?php echo $d; ?>js/arrow-r3.js"></script>

<script language="javascript" type="text/javascript" src="<?php echo $d; ?>js/canvas-barchart/barchart.js"></script>

<style>
    .modal-backdrop
    {
        opacity:0.3 !important;
    }
    body .modal {
        /* new custom width */
        width: 560px;
        /* must be half of the width, minus scrollbar on the left (30px) */
        margin-left: -280px;
    }
</style>

<<<<<<< HEAD
<link rel="stylesheet" href="<?php echo $d; ?>carbon.css">
=======
>>>>>>> 54f57fa0

<script type="text/javascript" src="<?php echo $d; ?>data.js"></script>


<div id="openbem">
    <div id="left-pane">

        <div class="side-block">
            <h3>Project: <span id="project-title"></span> <a id="edit-project-name-and-description" href="#"><i class="icon-edit"></i></a></h3>
            <p style="font-size:14px">Description: <span id="project-description"></span></p>
            <p style="font-size:14px">Author: <span id="project-author"></span></p>
            <a class="house_graphic" style="margin-right:10px">Show house graphic</a>

        </div>

        <div id="scenario-menu-template" style="display:none">

            <div class="side-block scenario-block" scenario="template" style="cursor:pointer">

                <h3>title scenarioname (<span class="template_sap_rating"></span>)</h3>


                <div class="menu-content">
                    <div class="scenario-nav-heading">Core input</a></div>
                    <div class="scenario-nav"><a href="#template/context">Floors</a></div>
                    <div class="scenario-nav"><a href="#template/ventilation">Ventilation</a></div>
                    <div class="scenario-nav"><a href="#template/elements">Fabric</a></div>
                    <div class="scenario-nav"><a href="#template/system">Energy System</a></div>
                    <div class="scenario-nav-heading">Extended input</a></div>
                    <div class="scenario-nav"><a href="#template/householdquestionnaire">Household Questionnaire</a></div>
                    <div class="scenario-nav"><a href="#template/currentenergy">Current Energy</a></div>
                    <div class="scenario-nav"><input type="checkbox" key="data.use_LAC"/> <a href="#template/LAC">Lighting, Appliances & Cooking</a></div>
                    <div class="scenario-nav"><input type="checkbox" key="data.use_water_heating"/> <a href="#template/waterheating">Water Heating</a></div>
                    <div class="scenario-nav"><input type="checkbox" key="data.use_SHW"/> <a href="#template/solarhotwater">Solar Hot Water heating</a></div>
                    <div class="scenario-nav"><input type="checkbox" key="data.use_appliancelist"/> <a href="#template/appliancelist">Appliance List</a></div>
                    <div class="scenario-nav"><input type="checkbox" key="data.use_generation"/> <a href="#template/generation">Generation</a></div>
                    <div class="scenario-nav-heading">Reporting</a></div>
                    <div class="scenario-nav"><a href="#template/compare">Show difference</a></div>
                    <?php foreach ($reports as $report) { ?>
                        <div class="scenario-nav"><a href="#template/<?php echo $report['docname']; ?>"><?php echo $report['fullname']; ?></a></div>
                    <?php } ?>
                    <div class="scenario-nav"><a href="#template/export">Import/Export</a></div>
                    <div class="scenario-nav"><a href="#template/detail">Detailed view</a></div>
                    <div class="scenario-nav"><a href="#template/changelog">Session change log</a></div>
                    <br>
                    <!--<div class="scenario-nav delete-scenario">Delete scenario <i class="icon-trash"></i></div>-->

                </div>
            </div>

        </div>

        <div id="scenario-list"></div>

        <div id="create-new">
            Create new scenario
        </div>

        <div class="side-block" style="background:none">

            <div class="scenario-nav-heading">Documentation</a></div>
            <div class="scenario-nav"><a href="https://github.com/emoncms/openbem/blob/v3/docs/guide.md">User guide</a></div>
            <div class="scenario-nav"><a href="https://github.com/emoncms/openbem/blob/v3/docs/ElementLibrary.md">Element Library</a></div>
            <div class="scenario-nav"><a href="https://github.com/openenergymonitor/documentation/tree/master/BuildingBlocks/BuildingEnergyModelling">Building Energy Modelling</a></div>
        </div>
    </div>

    <div id="right-pane">



        <div id="topgraphic"></div>


        <div id="bound">
            <div id="content"></div>
        </div>
    </div>
</div>

<div id="modal-edit-project-name-and-description" class="modal modal-sm hide" tabindex="-1" role="dialog" aria-hidden="true" data-backdrop="true">
    <div class="modal-header">
        <button type="button" class="close" data-dismiss="modal" aria-hidden="true">×</button>
        <h3>Edit project name and description</h3>
    </div>
    <div class="modal-body">
        <p>
            <span class="muted">Project name</span>
            <br><input id="project-name-input" type="text" style="width:82%" />
        </p>
        <p>
            <span class="muted">Project description</span>
            <br><input id="project-description-input" type="text" style="width:82%" />
        </p>
    </div>
    <div class="modal-footer">
        <button class="btn" data-dismiss="modal" aria-hidden="true">Cancel</button>
        <button id="assessment-update-name-and-description" class="btn btn-primary">Done</button>
    </div>
</div>

<div id="modal-error-submitting-data" class="modal alert-danger hide" tabindex="-1" role="dialog" aria-hidden="true" data-backdrop="true">
    <div class="modal-header">
        <h3>You have been logged out!</h3>
    </div>
    <div class="modal-body">
        <p>The last change hasn't been saved.</p>
        <p>You will be redirected to the login page.</p>
    </div>
    <div class="modal-footer">
        <button id="modal-error-submitting-data-done" class="btn btn-danger">Done</button>
    </div>
</div>

</body>
</html>                                		


<script>

    var changelog = "";
    var selected_library = -1;
    var selected_library_tag = "Wall";

    $("#openbem").css("background-color", "#eee");

    var path = "<?php echo $path; ?>";
    var jspath = path + "Modules/assessment/";

    //var c=document.getElementById("rating");
    //var ctx=c.getContext("2d");

    load_view("#topgraphic", 'topgraphic');

    var projectid = <?php echo $projectid; ?>;
    var p = openbem.get(projectid);

    $("#project-title").html(p.name);
    $("#project-description").html(p.description);
    $("#project-author").html(p.author);

    if (p.data == false || p.data == null)
        p.data = {'master': {}};
    var project = p.data;


    var mastermenu = $("#scenario-menu-template").html();
    for (s in project) {
        var tmp = mastermenu.replace(/template/g, s);
        tmp = tmp.replace("title", s.charAt(0).toUpperCase() + s.slice(1));
        var name = "";
        if (project[s].scenario_name != undefined)
            name = project[s].scenario_name;
        tmp = tmp.replace("scenarioname", ": " + name.charAt(0).toUpperCase() + name.slice(1));
        $("#scenario-list").append(tmp);
    }
    $(".menu-content").hide();
    $(".scenario-block[scenario=master]").find(".menu-content").show();



    var keys = {};

    for (s in project) {
        project[s] = calc.run(calc.run(project[s]));
        $("." + s + "_sap_rating").html(project[s].SAP.rating.toFixed(0));
    }

    var tmp = (window.location.hash).substring(1).split('/');
    var page = tmp[1];
    var scenario = tmp[0];
    if (!scenario)
        scenario = "master";
    if (!page)
        page = "context";

    if (project[scenario] == undefined)
        scenario = 'master';
    data = project[scenario];

    load_view("#content", page);
    InitUI();
    UpdateUI(data);
    draw_openbem_graphics();

    $(window).on('hashchange', function () {
        var tmp = (window.location.hash).substring(1).split('/');
        page = tmp[1]; //scenario = tmp[0];

        data = project[scenario];

        load_view("#content", page);
        InitUI();
        UpdateUI(data);
    });

    function update()
    {
        console.log("updating");
        project[scenario] = calc.run(project[scenario]);
        data = project[scenario];

        UpdateUI(data);
        draw_openbem_graphics();

        $("." + scenario + "_sap_rating").html(project[scenario].SAP.rating.toFixed(0));

        openbem.set(projectid, project, function (result) {
            if (result === false) {
                $('#modal-error-submitting-data').show();
            }
        });
    }

    $("#openbem").on("change", '[key]', function () {
        var key = $(this).attr('key');
        var val = $(this).val();
        var input_type = $(this).attr('type');
        if (input_type == 'checkbox')
            val = $(this)[0].checked;
        if (input_type == 'textarea')
            val = $(this).html();
            
        if (!isNaN(val) && val != "")
            val *= 1;
        var lastval = varset(key, val);

        $("#openbem").trigger("onKeyChange", {key: key, value: val});
        update();

        console.log(key + " changed from " + lastval + " to " + val);
        changelog += key + " changed from " + lastval + " to " + val + "<br>";
    });

    $("#openbem").on('click', ".scenario-block", function () {
        var s = $(this).attr('scenario');
        if (s != scenario) {
            scenario = s;
            $(".menu-content").hide();
            $(this).find(".menu-content").show();

            data = project[scenario];
            load_view("#content", page);
            InitUI();
            UpdateUI(data);
            draw_openbem_graphics();
        }
    });

    $("#create-new").click(function () {

        var n = 0;
        for (z in project)
            n++;
        var s = "scenario" + n;

        project[s] = JSON.parse(JSON.stringify(project.master));

        var tmp = mastermenu.replace(/template/g, s);
        tmp = tmp.replace("title", s.charAt(0).toUpperCase() + s.slice(1));

        $(".menu-content").hide();
        $("#scenario-list").append(tmp);

        scenario = s;
        update();
    });

    $("#openbem").on('click', ".delete-scenario", function () {
        var s = $(this).parent().parent().attr('scenario');

        if (s != "master")
            delete project[s];
        scenario = "master";
        $(".scenario-block[scenario=" + s + "]").hide();

        update();
    });


    $("#edit-project-name-and-description").on('click', function () {
        $("#project-name-input").val(p.name);
        $("#project-description-input").val(p.description);
        $("#modal-edit-project-name-and-description").modal("show");
    });
    $('#assessment-update-name-and-description').on('click', function () {
        p.name = $("#project-name-input").val();
        p.description = $('#project-description-input').val();
        $("#project-title").html(p.name);
        $("#project-description").html(p.description);
        $("#modal-edit-project-name-and-description").modal("hide");
        openbem.set_name_and_description(projectid, p.name, p.description);
    })
    $("#modal-error-submitting-data-done").on('click',function(){
        location.reload();
    })

    //-------------------------------------------------------------------

    $(".house_graphic").click(function () {
        if ($(".house_graphic").html() == "Show house graphic") {
            $("#topgraphic").show();
            $("#rating").hide();
            $(".house_graphic").html("Hide house graphic");
        } else {
            $("#topgraphic").hide();
            $("#rating").show();
            $(".house_graphic").html("Show house graphic");
        }
    });

    $("#topgraphic").show();
    $("#rating").hide();
    $(".house_graphic").html("Hide house graphic");

    $(window).resize(function () {
        draw_openbem_graphics();
    });

</script><|MERGE_RESOLUTION|>--- conflicted
+++ resolved
@@ -34,11 +34,7 @@
     }
 </style>
 
-<<<<<<< HEAD
 <link rel="stylesheet" href="<?php echo $d; ?>carbon.css">
-=======
->>>>>>> 54f57fa0
-
 <script type="text/javascript" src="<?php echo $d; ?>data.js"></script>
 
 
