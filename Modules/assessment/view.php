--- conflicted
+++ resolved
@@ -61,12 +61,7 @@
                 <a class="house_graphic" style="margin-right:10px">Show house graphic</a>
                 <br><br>
 
-<<<<<<< HEAD
-                <div class="scenario-nav-heading">Project</a></div>
-                <div class="scenario-nav"><a class="project-menu-item" href="#master/compare">MHEP Report</a></div>
-=======
                 <div class="scenario-nav-heading">Project input</div>
->>>>>>> c910f065
                 <div class="scenario-nav"><a class="project-menu-item" href="#master/householdquestionnaire">Household Questionnaire</a></div>
                 <div class="scenario-nav"><a class="project-menu-item" href="#master/currentenergy">Current Energy</a></div>
                 <div class="scenario-nav"><a class="project-menu-item" href="#master/imagegallery">Image gallery</a></div>
