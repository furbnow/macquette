--- conflicted
+++ resolved
@@ -563,16 +563,17 @@
         var Tweekend = Th - (u1b + u2);
         Ti_livingarea[m] = (5 * Tweekday + 2 * Tweekend) / 7;
     }
-    
-    
+
+
 
     // rest of dwelling
     var Th2 = [];
     for (var m = 0; m < 12; m++) {
-    
+
         var tmpHLP = HLP[m];
-        if (tmpHLP>6.0) tmpHLP = 6.0;
-        
+        if (tmpHLP > 6.0)
+            tmpHLP = 6.0;
+
         // see table 9 page 159
         if (data.temperature.control_type == 1)
             Th2[m] = Th - 0.5 * tmpHLP;
@@ -726,14 +727,9 @@
 
         // Annual losses. Units: kwh/m2/year
         for (z in data.losses_WK) {
-<<<<<<< HEAD
             if (annual_losses_kWh_m2[z] == undefined)
-                annual_losses_kWh_m2[z] = 0
-            annual_losses_kWh_m2[z] += data.losses_WK[z][m] * 0.024 * delta_T[m] / data.TFA;
-=======
-            if(annual_losses_kWh_m2[z] == undefined) annual_losses_kWh_m2[z] = 0
+                annual_losses_kWh_m2[z] = 0;
             annual_losses_kWh_m2[z] += (data.losses_WK[z][m] * 0.024 * delta_T[m] * datasets.table_1a[m]) / data.TFA;
->>>>>>> 8e845b48
         }
     }
 
@@ -906,21 +902,19 @@
         data.LAC.LLE = 1;
     if (data.LAC.L == undefined)
         data.LAC.L = 1;
-<<<<<<< HEAD
+
     if (data.LAC.energy_efficient_cooking == undefined)
         data.LAC.energy_efficient_cooking = false;
-    if (data.LAC.energy_efficient_appliances == undefined) 
+    if (data.LAC.energy_efficient_appliances == undefined)
         data.LAC.energy_efficient_appliances = false;
-    if (data.LAC.reduced_heat_gains_lighting == undefined) 
+    if (data.LAC.reduced_heat_gains_lighting == undefined)
         data.LAC.reduced_heat_gains_lighting = false;
-=======
-    if (data.LAC.reduced_internal_heat_gains == undefined)
-        data.LAC.reduced_internal_heat_gains = false;
-        
-    if (data.LAC.use_SAP_lighting==undefined) data.LAC.use_SAP_lighting = 1;
-    if (data.LAC.use_SAP_appliances==undefined) data.LAC.use_SAP_appliances = 1;
-    if (data.LAC.use_SAP_cooking==undefined) data.LAC.use_SAP_cooking = 1;
->>>>>>> 8e845b48
+    if (data.LAC.use_SAP_lighting == undefined)
+        data.LAC.use_SAP_lighting = 1;
+    if (data.LAC.use_SAP_appliances == undefined)
+        data.LAC.use_SAP_appliances = 1;
+    if (data.LAC.use_SAP_cooking == undefined)
+        data.LAC.use_SAP_cooking = 1;
 
     // average annual energy consumption for lighting if no low-energy lighting is used is:
     data.LAC.EB = 59.73 * Math.pow((data.TFA * data.occupancy), 0.4714);
@@ -1014,19 +1008,12 @@
 
     data.LAC.EC = GC * 0.024 * 365;
 
-<<<<<<< HEAD
-    data.gains_W["Cooking"] = GC_monthly;
-    if (data.LAC.EC > 0)
-        data.energy_requirements.cooking = {name: "Cooking", quantity: data.LAC.EC};
-    //data.LAC.GC = data.LAC.EC;
-=======
     if (GC > 0 && data.LAC.use_SAP_cooking) {
         data.gains_W["Cooking"] = GC_monthly;
         data.energy_requirements.cooking = {name: "Cooking", quantity: data.LAC.EC};
     }
 
     data.LAC.GC = data.LAC.EC;
->>>>>>> 8e845b48
 
     return data;
 };
@@ -1340,12 +1327,12 @@
     }
 
     if (data.use_applianceCarbonCoop) {
-        
+
         if (data.applianceCarbonCoop.primary_energy_total.appliances > 0) {
             data.energy_requirements.appliances = {name: "Appliances", quantity: data.applianceCarbonCoop.primary_energy_total.appliances};
             data.gains_W["Appliances"] = data.applianceCarbonCoop.gains_W_monthly['Appliances'];
         }
-        
+
         if (data.applianceCarbonCoop.primary_energy_total.cooking > 0) {
             data.energy_requirements.cooking = {name: "Cooking", quantity: data.applianceCarbonCoop.primary_energy_total.cooking};
             data.gains_W["Cooking"] = data.applianceCarbonCoop.gains_W_monthly['Cooking'];
@@ -1624,7 +1611,7 @@
     var k = datasets.k;     // convert degrees into radians
     var radians = (p / 360.0) * 2.0 * Math.PI;
 
-    var sinp = Math.sin(radians/2.0); // sinp = sin(p/2)
+    var sinp = Math.sin(radians / 2.0); // sinp = sin(p/2)
     var sin2p = sinp * sinp;
     var sin3p = sinp * sinp * sinp;
 
@@ -1730,13 +1717,13 @@
     y = Math.round(y * 100000000.0) / 100000000.0;
 
     var n = 0.0;
-    
+
     if (y > 0.0 && y != 1.0)
         n = (1.0 - Math.pow(y, a)) / (1.0 - Math.pow(y, a + 1.0));
-        
+
     if (y == 1.0)
         n = a / (a + 1.0);
-        
+
     if (y <= 0.0)
         n = 1.0;
 
